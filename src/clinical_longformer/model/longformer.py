--- conflicted
+++ resolved
@@ -359,15 +359,16 @@
     )
 
     parser.add_argument(
-<<<<<<< HEAD
         "--stopping_threshold",
         help="Stop training immediately once the validation loss reaches this threshold.",
         type=float,
-=======
+        default=None,
+    )
+
+    parser.add_argument(
         "--run_name",
         help="An optional descriptor for the run. Notably used for wandb logging.",
         type=str,
->>>>>>> da7578ff
         default=None,
     )
 
